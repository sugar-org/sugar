--- conflicted
+++ resolved
@@ -24,12 +24,7 @@
 pyyaml = ">=6"
 colorama = ">=0.4.6"
 python-dotenv = ">=0.21.1"
-<<<<<<< HEAD
-textual = ">=0.48"
-rich = ">=13.7"
-plotille = ">=5"
 typer = ">=0.9.0"
-=======
 rich = { version = ">=10.11.0", optional = true }
 textual = { version = ">=0.48", optional = true }
 plotille = { version = ">=5", optional = true }
@@ -40,7 +35,6 @@
   "rich",
   "textual",
 ]
->>>>>>> 5d5dac7e
 
 [tool.poetry.group.dev.dependencies]
 pytest = ">=7.3.2"
