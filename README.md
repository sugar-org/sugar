# Sugar

![CI](https://img.shields.io/github/actions/workflow/status/osl-incubator/sugar/main.yaml?logo=github&label=CI)
[![Python Versions](https://img.shields.io/pypi/pyversions/containers-sugar)](https://pypi.org/project/containers-sugar/)
[![Package Version](https://img.shields.io/pypi/v/containers-sugar?color=blue)](https://pypi.org/project/containers-sugar/)
![License](https://img.shields.io/pypi/l/containers-sugar?color=blue)
![Discord](https://img.shields.io/discord/796786891798085652?logo=discord&color=blue)

Simplify the usage of containers.

You may be thinking, why do I need a new library that wrap-up docker-compose or
podman-compose if they are already really simple to use?

Yes, they are simple to use, but if you have some other parameters to the
compose command line, it could be very tedious to write them every time such as
`--env-file`, `--project-name`, `--file`, etc.

So, in this case we could use something like a script or `make`, right?

Yes, and just for one project it would be good enough. But, if you maintain or
collaborate a bunch of projects, it would be like a boiler plate.

Additionally, if you are maintaining some extra scripts in order to improve your
containers stack, these scripts would be like a boilerplate as well.

So, the idea of this project is to organize your stack of containers, gathering
some useful scripts and keeping this information centralized in a configuration
file. So the command line would be very simple.

- Software License: BSD 3 Clause
- Documentation: https://osl-incubator.github.io/sugar

## How to Install

```bash
$ pip install containers-sugar
```

## Features

The commands from docker-compose available are:

- build
- config
- create
- down
- events
- exec
- images
- kill
- logs
- pause
- port
- ps
- pull
- push
- restart
- rm
- run
- start
- stop
- top
- unpause
- up
- version

These commands are available in the main profile/plugin, so you don't need to
specify any extra parameter to access them.

For extra commands, we are gathering them into a profile/plugin called `ext`, so
you can access them using something like: `sugar ext restart`.

The current available **ext** commands are:

- start -> alias for `up`
- restart -> runs `stop` and `up`

## How to use it

First you need to place the config file `.sugar.yaml` in the root of your
project. This is an example of a configuration file:

```yaml
backend: compose
<<<<<<< HEAD
defaults:
  group: ${{ env.ENV }}
groups:
  group1:
=======
default:
  profile: ${{ env.ENV }}
profiles:
  profile1:
>>>>>>> 9cb201cb
    project-name: project1
    config-path:
      - containers/tests/profile1/compose.yaml
    env-file: .env
    services:
      default: service1,service3
      available:
        - name: service1
        - name: service2
        - name: service3
  profile2:
    project-name: null
    config-path: containers/tests/profile2/compose.yaml
    env-file: .env
    services:
      available:
        - name: service1
        - name: service3
```

Some examples of how to use it:

- build the defaults services (service1,service3) for profile1:
  `sugar build --profile profile1`

- build the all services (there is no default service defined) for profile2:
  `sugar build --profile profile2`

- build all services (ignore default) for profile1:
  `sugar build --profile profile1 --all`

- start the default services for profile1: `sugar ext start --profile profile1`

- restart all services (ignore defaults) for profile1:
  `sugar ext restart --profile profile1 --all`

- restart service1 and service2 for profile1:
  `sugar ext restart --profile profile1 --services service1,service2`

**NOTE**: If you use: `default: profile: ${{ env.ENV }}`, you don't need to give
`--profile <PROFILE_NAME>`, except if you want a different profile than the
default one.<|MERGE_RESOLUTION|>--- conflicted
+++ resolved
@@ -80,19 +80,11 @@
 First you need to place the config file `.sugar.yaml` in the root of your
 project. This is an example of a configuration file:
 
-```yaml
 backend: compose
-<<<<<<< HEAD
 defaults:
-  group: ${{ env.ENV }}
-groups:
-  group1:
-=======
-default:
   profile: ${{ env.ENV }}
 profiles:
   profile1:
->>>>>>> 9cb201cb
     project-name: project1
     config-path:
       - containers/tests/profile1/compose.yaml
@@ -111,7 +103,6 @@
       available:
         - name: service1
         - name: service3
-```
 
 Some examples of how to use it:
 
